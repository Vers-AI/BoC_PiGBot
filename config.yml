# Check `ares-sc2/src/ares/config.yml` for valid config options
# Use this to override those values
# Can add own unique config options here if desired

# Custom values not used by ares
<<<<<<< HEAD
MyBotName: PiGBot
=======
MyBotName: PiG_Bot
>>>>>>> 275c9a8d
MyBotRace: Protoss
# setting ture allows auto upload to aiareana (https://aiarena.net/) on push to `main` branch
# see tutorial on readme before setting to True
AutoUploadToAiarena: True
########################

UseData: False
Debug: True
GameStep: 4
DebugGameStep: 4

# Turn ares features on/off for performance reasons
Features:
    # this grid is useful for disruptor balls and maybe some other uses
    # off by default to save computation
    TacticalGroundGrid: True

DebugOptions:
    # one of: Air, AirVsGround, Ground, GroundAvoidance, AirAvoidance
    ActiveGrid: TacticalGround
    ChatDebug: False
    DebugSpawn: False
    ShowPathingCost: False
    ResourceDebug: False<|MERGE_RESOLUTION|>--- conflicted
+++ resolved
@@ -3,11 +3,7 @@
 # Can add own unique config options here if desired
 
 # Custom values not used by ares
-<<<<<<< HEAD
-MyBotName: PiGBot
-=======
 MyBotName: PiG_Bot
->>>>>>> 275c9a8d
 MyBotRace: Protoss
 # setting ture allows auto upload to aiareana (https://aiarena.net/) on push to `main` branch
 # see tutorial on readme before setting to True
